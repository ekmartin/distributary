#[macro_use]
extern crate clap;

extern crate rand;

extern crate distributary;

extern crate hdrsample;
extern crate zipf;

mod exercise;
mod graph;

#[macro_use]
mod common;

use common::{ArticleResult, Distribution, Period, Reader, RuntimeConfig, Writer};
use distributary::{DataType, DurabilityMode, Mutator, PersistenceParameters};
use std::sync::mpsc;

use std::thread;
use std::sync;
use std::time;

fn main() {
    use clap::{App, Arg};

    let args = App::new("vote")
        .version("0.1")
        .about("Benchmarks user-curated news aggregator throughput for in-memory Soup")
        .arg(
            Arg::with_name("avg")
                .long("avg")
                .takes_value(false)
                .help("compute average throughput at the end of benchmark"),
        )
        .arg(
            Arg::with_name("cdf")
                .short("c")
                .long("cdf")
                .takes_value(false)
                .help("produce a CDF of recorded latencies for each client at the end"),
        )
        .arg(
            Arg::with_name("stage")
                .short("s")
                .long("stage")
                .takes_value(false)
                .help("stage execution such that all writes are performed before all reads"),
        )
        .arg(
            Arg::with_name("unsharded")
                .long("unsharded")
                .takes_value(false)
                .help("disable sharding"),
        )
        .arg(
            Arg::with_name("distribution")
                .short("d")
                .takes_value(true)
                .default_value("uniform")
                .help(
                    "run benchmark with the given article id distribution [uniform|zipf:exponent]",
                ),
        )
        .arg(
            Arg::with_name("nmixers")
                .short("n")
                .long("mixers")
                .value_name("N")
                .help("Number of MIX clients to start"),
        )
        .arg(
            Arg::with_name("ngetters")
                .short("g")
                .long("getters")
                .value_name("N")
                .default_value("1")
                .help("Number of GET clients to start"),
        )
        .arg(
            Arg::with_name("nputters")
                .short("p")
                .long("putters")
                .value_name("N")
                .default_value("1")
                .help("Number of PUT clients to start"),
        )
        .arg(
            Arg::with_name("narticles")
                .short("a")
                .long("articles")
                .value_name("N")
                .default_value("100000")
                .help("Number of articles to prepopulate the database with"),
        )
        .arg(
            Arg::with_name("runtime")
                .short("r")
                .long("runtime")
                .value_name("N")
                .default_value("60")
                .help("Benchmark runtime in seconds"),
        )
        .arg(
            Arg::with_name("sharded")
                .long("sharded")
                .takes_value(false)
                .help("Enable sharding of the graph."),
        )
        .arg(
            Arg::with_name("stupid")
                .long("stupid")
                .help("Make the migration stupid")
                .requires("migrate"),
        )
        .arg(
            Arg::with_name("migrate")
                .short("m")
                .long("migrate")
                .value_name("N")
                .help("Perform a migration after this many seconds")
                .conflicts_with("stage"),
        )
        .arg(
            Arg::with_name("transactions")
                .short("t")
                .long("transactions")
                .takes_value(false)
                .help("Use transactional reads and writes"),
        )
        .arg(
            Arg::with_name("crossover")
                .short("x")
                .takes_value(true)
                .help("Period for transition to new views for readers and writers")
                .requires("migrate"),
        )
        .arg(
            Arg::with_name("quiet")
                .short("q")
                .long("quiet")
                .help("No noisy output while running"),
        )
        .arg(
            Arg::with_name("durability")
                .long("durability")
                .takes_value(false)
                .help("Enable durability for Base nodes"),
        )
        .arg(
            Arg::with_name("retain-logs-on-exit")
                .long("retain-logs-on-exit")
                .takes_value(false)
                .requires("durability")
                .help("Do not delete the base node logs on exit."),
        )
        .arg(
            Arg::with_name("write-batch-size")
                .long("write-batch-size")
                .takes_value(true)
                .default_value("512")
                .help("Size of batches processed at base nodes."),
        )
        .arg(
            Arg::with_name("MODE")
                .index(1)
                .requires("nmixers")
                .conflicts_with_all(&["migrate", "stage"])
                .help("Mode to run clients in [read|write|mix:rw_ratio]"),
        )
        .arg(
            Arg::with_name("workers")
                .short("w")
                .long("workers")
                .takes_value(true)
                .default_value("2")
                .help("Number of workers to use"),
        )
        .get_matches();

    let avg = args.is_present("avg");
    let cdf = args.is_present("cdf");
    let stage = args.is_present("stage");
    let dist = value_t_or_exit!(args, "distribution", Distribution);
    let runtime = time::Duration::from_secs(value_t_or_exit!(args, "runtime", u64));
    let migrate_after = args.value_of("migrate")
        .map(|_| value_t_or_exit!(args, "migrate", u64))
        .map(time::Duration::from_secs);
    let crossover = args.value_of("crossover")
        .map(|_| value_t_or_exit!(args, "crossover", u64))
        .map(time::Duration::from_secs);
    let mut ngetters = value_t_or_exit!(args, "ngetters", usize);
    let mut nputters = value_t_or_exit!(args, "nputters", usize);
    let narticles = value_t_or_exit!(args, "narticles", isize);
    let queue_length = value_t_or_exit!(args, "write-batch-size", usize);
    let flush_timeout = time::Duration::from_millis(10);
    let nworkers = value_t_or_exit!(args, "workers", usize);

    let mix = match args.value_of("MODE") {
        Some("read") => Some(common::Mix::Read(128)),
        Some("write") => Some(common::Mix::Write(128)),
        Some(ref mode) if mode.starts_with("mix:") => {
            // ratio is number of reads per write
            let ratio = mode.split(':')
                .skip(1)
                .next()
                .unwrap()
                .parse::<usize>()
                .unwrap();
            Some(common::Mix::RW(ratio * 16, 16))
        }
        Some(_) => unreachable!(),
        None => None,
    };

    if mix.is_some() {
        assert!(args.occurrences_of("nputters") == 0);
        assert!(args.occurrences_of("ngetters") == 0);
        let nmixers = value_t_or_exit!(args, "nmixers", usize);
        assert!(nmixers > 0);

        // we can make the code below do what we want by playing a simple trick: use no readers,
        // and nmixers writers, and then force those writers to also grab a Getter and use the
        // proper mix.
        ngetters = 0;
        nputters = nmixers;
    } else {
        assert!(ngetters > 0);
        assert!(nputters > 0);
    }

    if let Some(ref migrate_after) = migrate_after {
        assert!(migrate_after < &runtime);
    }

    let mut config = RuntimeConfig::new(narticles, common::Mix::Read(128), Some(runtime));
    config.set_verbose(!args.is_present("quiet"));
    config.produce_cdf(cdf);
    config.use_distribution(dist);

    let mode = if args.is_present("durability") {
        if args.is_present("retain-logs-on-exit") {
            DurabilityMode::Permanent
        } else {
            DurabilityMode::DeleteOnExit
        }
    } else {
        DurabilityMode::MemoryOnly
    };

    let persistence_params = PersistenceParameters::new(
        mode,
        queue_length,
        flush_timeout,
        Some(String::from("vote")),
    );

    // setup db
    let mut s = graph::Setup::new(true, nworkers);
    // s.log = !args.is_present("quiet");
    s.transactions = args.is_present("transactions");
    s.sharding = args.is_present("sharded");
    s.stupid = args.is_present("stupid");
    s.sharding = !args.is_present("unsharded");
<<<<<<< HEAD
    s.nworkers = nworkers;
    let mut g = graph::make(s, persistence_params);
=======
    let g = graph::make(s, persistence_params);
>>>>>>> d7b28cb5

    // prepare getters
    let getters: Vec<_> = {
        (0..ngetters)
            .into_iter()
            .map(|_| {
                Getter::new(g.graph.get_getter(g.end).unwrap(), crossover)
            })
            .collect()
    };

    let mut new_vote_senders = Vec::new();
    let mut new_vote_receivers = Vec::new();
    for _ in 0..nputters {
        let (tx, rx) = mpsc::channel();
        new_vote_receivers.push(rx);
        new_vote_senders.push(tx);
    }

    let new_votes = migrate_after.map(|t| (t, new_vote_senders));

    // prepare putters
    let putters: Vec<_> = {
        let mix_getters: Vec<_> = (0..new_vote_receivers.len())
            .map(|_| mix.as_ref().map(|_| g.graph.get_getter(g.end).unwrap())).collect();
        new_vote_receivers
            .into_iter()
            .zip(mix_getters.into_iter())
            .map(|(new_vote, mix_getter)| {
                Spoon {
                    article: g.graph.get_mutator(g.article).unwrap(),
                    vote_pre: g.graph.get_mutator(g.vote).unwrap(),
                    vote_post: None,
                    new_vote: new_votes.as_ref().and(Some(new_vote)),
                    x: Crossover::new(crossover),
                    i: 0,
                    mix_getter,
                }
            })
            .collect()
    };

    let put_name = if mix.is_some() { "MIX" } else { "PUT" };
    let put_stats: Vec<_>;
    let get_stats: Vec<_>;
    if stage {
        let start = sync::Arc::new(sync::Barrier::new(putters.len()));
        let prepop = Some(sync::Arc::new(sync::Barrier::new(putters.len() + 1)));
        let mut pconfig = config.clone();
        pconfig.mix = common::Mix::Write(128);
        // put first
        let putters: Vec<_> = putters
            .into_iter()
            .enumerate()
            .map(|(i, p)| {
                let start = start.clone();
                let prepop = prepop.clone();
                let mut pconfig = pconfig.clone();
                if i != 0 {
                    // only one thread does prepopulation
                    pconfig.set_reuse(true);
                }
                thread::Builder::new()
                    .name(format!("PUT{}", i))
                    .spawn(move || {
                        exercise::launch(
                            None::<exercise::NullClient>,
                            Some(p),
                            pconfig,
                            prepop,
                            start,
                        )
                    })
                    .unwrap()
            })
            .collect();

        prepop.map(|b| b.wait());
        // prepop finished, now wait for them to finish
        put_stats = putters.into_iter().map(|jh| jh.join().unwrap()).collect();

        // then get
        let start = sync::Arc::new(sync::Barrier::new(getters.len()));
        let getters: Vec<_> = getters
            .into_iter()
            .enumerate()
            .map(|(i, g)| {
                let start = start.clone();
                let config = config.clone();
                thread::Builder::new()
                    .name(format!("GET{}", i))
                    .spawn(move || {
                        exercise::launch(Some(g), None::<exercise::NullClient>, config, None, start)
                    })
                    .unwrap()
            })
            .collect();
        get_stats = getters.into_iter().map(|jh| jh.join().unwrap()).collect();
    } else {
        // put & get
        let mut n = putters.len() + getters.len();
        if new_votes.is_some() {
            n += 1;
        }
        let start = sync::Arc::new(sync::Barrier::new(n));
        let barrier = Some(sync::Arc::new(sync::Barrier::new(putters.len() + 1)));
        let mut pconfig = config.clone();
        pconfig.mix = match mix {
            Some(ref mix) => mix.clone(),
            None => common::Mix::Write(128),
        };
        let putters: Vec<_> = putters
            .into_iter()
            .enumerate()
            .map(|(i, p)| {
                let start = start.clone();
                let barrier = barrier.clone();
                let mut pconfig = pconfig.clone();
                if i != 0 {
                    // only one thread does prepopulation
                    pconfig.set_reuse(true);
                }
                let is_mix = mix.is_some();
                thread::Builder::new()
                    .name(format!("{}{}", put_name, i))
                    .spawn(move || {
                        if is_mix {
                            exercise::launch_mix_wait(p, pconfig, barrier, start)
                        } else {
                            exercise::launch(
                                None::<exercise::NullClient>,
                                Some(p),
                                pconfig,
                                barrier,
                                start,
                            )
                        }
                    })
                    .unwrap()
            })
            .collect();

        // wait for prepopulation to finish
        barrier.map(|b| b.wait());

        // start migrator
        // we need a barrier to make sure the migrator doesn't drop the graph too early
        let drop = sync::Arc::new(sync::Barrier::new(2));
        let mig = if let Some((dur, bus)) = new_votes {
            let m = Migrator {
                graph: g,
                barrier: drop.clone(),
                getters: getters.iter().map(|g| unsafe { g.clone() }).collect(),
                bus: bus,
            };
            let start = start.clone();
            Some((
                drop,
                thread::Builder::new()
                    .name("migrator".to_string())
                    .spawn(move || {
                        start.wait();
                        m.run(dur)
                    })
                    .unwrap(),
            ))
        } else {
            None
        };

        let getters: Vec<_> = getters
            .into_iter()
            .enumerate()
            .map(|(i, g)| {
                let start = start.clone();
                let config = config.clone();
                thread::Builder::new()
                    .name(format!("GET{}", i))
                    .spawn(move || {
                        exercise::launch(Some(g), None::<exercise::NullClient>, config, None, start)
                    })
                    .unwrap()
            })
            .collect();

        put_stats = putters.into_iter().map(|jh| jh.join().unwrap()).collect();
        get_stats = getters.into_iter().map(|jh| jh.join().unwrap()).collect();
        if let Some((drop, mig)) = mig {
            drop.wait();
            mig.join().unwrap();
        }
    }

    for (i, s) in put_stats.iter().enumerate() {
        print_stats(format!("{}{}", put_name, i), true, &s.pre, avg);
    }
    for (i, s) in get_stats.iter().enumerate() {
        print_stats(format!("GET{}", i), true, &s.pre, avg);
    }
    if avg {
        if nputters != 0 {
            let sum = put_stats
                .iter()
                .fold((0f64, 0usize), |(tot, count), stats| {
                    // TODO: do we *really* want an average of averages?
                    let (sum, num) = stats.pre.sum_len();
                    (tot + sum, count + num)
                });
            println!("avg {}: {:.2}", put_name, sum.0 as f64 / sum.1 as f64);
        }
        if ngetters != 0 {
            let sum = get_stats
                .iter()
                .fold((0f64, 0usize), |(tot, count), stats| {
                    // TODO: do we *really* want an average of averages?
                    let (sum, num) = stats.pre.sum_len();
                    (tot + sum, count + num)
                });
            println!("avg GET: {:.2}", sum.0 as f64 / sum.1 as f64);
        }
    }

    if migrate_after.is_some() {
        for (i, s) in put_stats.iter().enumerate() {
            print_stats(format!("PUT{}+", i), true, &s.post, avg);
        }
        for (i, s) in get_stats.iter().enumerate() {
            print_stats(format!("GET{}+", i), true, &s.post, avg);
        }
        if avg {
            let sum = put_stats
                .iter()
                .fold((0f64, 0usize), |(tot, count), stats| {
                    // TODO: do we *really* want an average of averages?
                    let (sum, num) = stats.post.sum_len();
                    (tot + sum, count + num)
                });
            println!("avg PUT+: {:.2}", sum.0 as f64 / sum.1 as f64);
            let sum = get_stats
                .iter()
                .fold((0f64, 0usize), |(tot, count), stats| {
                    // TODO: do we *really* want an average of averages?
                    let (sum, num) = stats.post.sum_len();
                    (tot + sum, count + num)
                });
            println!("avg GET+: {:.2}", sum.0 as f64 / sum.1 as f64);
        }
    }
}

fn print_stats<S: AsRef<str>>(desc: S, read: bool, stats: &exercise::BenchmarkResult, avg: bool) {
    if let Some((r_perc, w_perc)) = stats.cdf_percentiles() {
        let perc = if read { r_perc } else { w_perc };
        for iv in perc {
            println!(
                "percentile {} {:.2} {:.2}",
                desc.as_ref(),
                iv.value(),
                iv.percentile()
            );
        }
    }
    if avg {
        println!("avg {}: {:.2}", desc.as_ref(), stats.avg_throughput());
    }
}

#[derive(Clone)]
struct Crossover {
    swapped: Option<time::Instant>,
    crossover: Option<u64>,
    done: bool,
    iteration: usize,
    post: usize,
}

impl Crossover {
    pub fn new(crossover: Option<time::Duration>) -> Self {
        Crossover {
            swapped: None,
            crossover: crossover.map(|d| dur_to_ns!(d)),
            done: false,
            iteration: 0,
            post: 0,
        }
    }

    pub fn swapped(&mut self) {
        assert!(self.swapped.is_none());
        self.swapped = Some(time::Instant::now());
        if self.crossover.is_none() {
            self.done = true;
        }
    }

    pub fn has_swapped(&self) -> bool {
        self.swapped.is_some()
    }

    pub fn use_post(&mut self) -> bool {
        if self.done {
            return true;
        }
        if self.swapped.is_none() {
            return false;
        }

        self.iteration += 1;
        if self.iteration == (1 << 12) {
            let elapsed = dur_to_ns!(self.swapped.as_ref().unwrap().elapsed());

            if elapsed > self.crossover.unwrap() {
                // we've fully crossed over
                self.done = true;
                return true;
            }

            self.post =
                ((elapsed as f64 / self.crossover.unwrap() as f64) * (1 << 12) as f64) as usize;
            self.iteration = 0;
        }

        self.iteration < self.post
    }
}

type G = distributary::RemoteGetter;

// A more dangerous AtomicPtr that also derefs into the inner type
use std::sync::atomic::AtomicPtr;
struct Getter {
    real: sync::Arc<AtomicPtr<G>>,
    before: *mut G,
    after: *mut G,
    callable: bool,
    x: Crossover,
}

// *muts are Send
unsafe impl Send for Getter {}

impl Getter {
    pub fn new(inner: G, crossover: Option<time::Duration>) -> Getter {
        let m = Box::into_raw(Box::new(inner));
        Getter {
            real: sync::Arc::new(AtomicPtr::new(m)),
            before: m,
            after: m,
            callable: true,
            x: Crossover::new(crossover),
        }
    }

    // unsafe, because cannot use call() on clones
    pub unsafe fn clone(&self) -> Self {
        Getter {
            real: self.real.clone(),
            before: self.before.clone(),
            after: self.after.clone(),
            x: self.x.clone(),
            callable: false,
        }
    }

    // unsafe, because may only be called once
    pub unsafe fn replace(&mut self, new: G) {
        let m = Box::into_raw(Box::new(new));
        self.real.store(m, sync::atomic::Ordering::Release);
    }

    pub fn same(&self) -> bool {
        !self.x.has_swapped()
    }

    pub fn call(&mut self) -> &mut G {
        assert!(self.callable);

        use std::mem;
        if !self.x.has_swapped() {
            let real = self.real.load(sync::atomic::Ordering::Acquire);
            if self.after != real {
                // replace() happened
                self.after = real;
                self.x.swapped();
            }
        }

        if self.x.use_post() {
            unsafe { mem::transmute(self.after) }
        } else {
            unsafe { mem::transmute(self.before) }
        }
    }
}

impl Drop for Getter {
    fn drop(&mut self) {
        if self.callable {
            // free original get function
            drop(unsafe { Box::from_raw(self.before) });

            let real = self.real.load(sync::atomic::Ordering::Acquire);
            if self.x.has_swapped() {
                // we swapped, so also free after
                assert_eq!(self.after, real);
                drop(unsafe { Box::from_raw(self.after) });
            } else {
                assert_eq!(self.before, real);
            }
        }
    }
}

struct Spoon {
    article: Mutator,
    vote_pre: Mutator,
    vote_post: Option<Mutator>,
    i: usize,
    x: Crossover,
    new_vote: Option<mpsc::Receiver<Mutator>>,
    mix_getter: Option<distributary::RemoteGetter>,
}

impl Writer for Spoon {
    fn make_articles<I>(&mut self, articles: I)
    where
        I: ExactSizeIterator,
        I: Iterator<Item = (i64, String)>,
    {
        for (article_id, title) in articles {
            self.article
                .put(vec![article_id.into(), title.into()])
                .unwrap();
        }
    }

    fn vote(&mut self, ids: &[(i64, i64)]) -> Period {
        if self.new_vote.is_some() {
            self.i += 1;
            // don't try too eagerly
            if self.i % 65536 == 0 {
                // we may have been given a new putter
                if let Ok(nv) = self.new_vote.as_mut().unwrap().try_recv() {
                    // yay!
                    self.new_vote = None;
                    self.x.swapped();
                    self.vote_post = Some(nv);
                    self.i = usize::max_value();
                }
            }
        }

        if self.x.use_post() {
            let data: Vec<Vec<DataType>> = ids.iter()
                .map(|&(user_id, article_id)| {
                    vec![user_id.into(), article_id.into(), 5.into()]
                })
                .collect();

            self.vote_post.as_mut().unwrap().multi_put(data).unwrap();
            Period::PostMigration
        } else {
            let data: Vec<Vec<DataType>> = ids.iter()
                .map(|&(user_id, article_id)| {
                    vec![user_id.into(), article_id.into()]
                })
                .collect();
            self.vote_pre.multi_put(data).unwrap();

            if !self.x.has_swapped() {
                Period::PreMigration
            } else {
                // XXX: unclear if this should be Pre- or Post- if self.x.has_swapped()
                Period::PostMigration
            }
        }
    }
}

struct Migrator {
    graph: graph::Graph,
    bus: Vec<mpsc::Sender<Mutator>>,
    getters: Vec<Getter>,
    barrier: sync::Arc<sync::Barrier>,
}

impl Migrator {
    pub fn run(mut self, migrate_after: time::Duration) {
        thread::sleep(migrate_after);
        println!("Starting migration");
        let mig_start = time::Instant::now();
        let (rating, newend) = self.graph.transition();
        for sender in self.bus {
            sender
                .send(self.graph.graph.get_mutator(rating).unwrap())
                .unwrap();
        }
        for mut getter in self.getters {
            unsafe { getter.replace(self.graph.graph.get_getter(newend).unwrap()) };
        }
        let mig_duration = dur_to_ns!(mig_start.elapsed()) as f64 / 1_000_000_000.0;
        println!("Migration completed in {:.4}s", mig_duration);
        self.barrier.wait();
    }
}

impl Reader for Getter {
    fn get(&mut self, ids: &[(i64, i64)]) -> (Result<Vec<ArticleResult>, ()>, Period) {
        let arg = ids.iter()
            .map(|&(_, article_id)| article_id.into())
            .collect();
        let res = (self.call())
            .multi_lookup(arg, true)
            .into_iter()
            .map(|res| {
                res.map(|rows| match rows.len() {
                    0 => ArticleResult::NoSuchArticle,
                    1 => {
                        let mut row = rows.into_iter().next().unwrap().into_iter();
                        let id: i64 = row.next().unwrap().into();
                        let title: String = row.next().unwrap().into();
                        let votes: i64 = match row.next().unwrap() {
                            DataType::None => 42,
                            d => d.into(),
                        };
                        ArticleResult::Article {
                            id: id,
                            title: title,
                            votes: votes,
                        }
                    }
                    _ => unreachable!(),
                })
            })
            .collect();

        if self.same() {
            (res, Period::PreMigration)
        } else {
            (res, Period::PostMigration)
        }
    }
}

// same for sneaky reader Spoon
impl Reader for Spoon {
    fn get(&mut self, ids: &[(i64, i64)]) -> (Result<Vec<ArticleResult>, ()>, Period) {
        let res = ids.iter()
            .map(|&(_, article_id)| {
                self.mix_getter
                    .as_mut()
                    .unwrap()
                    .lookup(&article_id.into(), true)
                    .map(|rows| match rows.len() {
                        0 => ArticleResult::NoSuchArticle,
                        1 => {
                            let row = &rows[0];
                            let id: i64 = row[0].clone().into();
                            let title: String = row[1].deep_clone().into();
                            let votes: i64 = match row[2] {
                                DataType::None => 42,
                                ref d => d.clone().into(),
                            };
                            ArticleResult::Article {
                                id: id,
                                title: title,
                                votes: votes,
                            }
                        }
                        _ => unreachable!(),
                    })
            })
            .collect();

        (res, Period::PreMigration)
    }
}<|MERGE_RESOLUTION|>--- conflicted
+++ resolved
@@ -263,12 +263,7 @@
     s.sharding = args.is_present("sharded");
     s.stupid = args.is_present("stupid");
     s.sharding = !args.is_present("unsharded");
-<<<<<<< HEAD
-    s.nworkers = nworkers;
     let mut g = graph::make(s, persistence_params);
-=======
-    let g = graph::make(s, persistence_params);
->>>>>>> d7b28cb5
 
     // prepare getters
     let getters: Vec<_> = {
