--- conflicted
+++ resolved
@@ -401,12 +401,8 @@
                 0
             } else {
                 assert_eq!(key.len(), 1);
-<<<<<<< HEAD
-                self.previous_shard = ::shard_by(&key[0], triggers.len(), self.previous_shard);
+                self.previous_shard = ::shard_by(&key[0], options.len(), self.previous_shard);
                 self.previous_shard
-=======
-                ::shard_by(&key[0], options.len())
->>>>>>> b0bc6820
             };
             self.concurrent_replays += 1;
             trace!(self.log, "sending replay request";
@@ -927,19 +923,7 @@
                                         } else {
                                             // TODO: compound reader
                                             assert_eq!(miss.len(), 1);
-<<<<<<< HEAD
-
-                                            let n = txs.len();
-                                            &mut txs[::shard_by(&miss[0], n, 0)]
-                                        };
-
-                                        let mut m = box Packet::RequestReaderReplay {
-                                            key: Vec::from(miss),
-                                            cols: key.clone(),
-                                            node: node,
-=======
-                                            &txs[::shard_by(&miss[0], n)]
->>>>>>> b0bc6820
+                                            &txs[::shard_by(&miss[0], n, 0)]
                                         };
                                         tx.unbounded_send(Vec::from(miss)).unwrap();
                                     });
