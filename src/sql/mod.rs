--- conflicted
+++ resolved
@@ -308,29 +308,20 @@
                 reuse_candidates
             );
 
-<<<<<<< HEAD
             let mut mir_queries = Vec::new();
             flame::span_of("loop", || {
                 for uid in reuse_config.reuse_universes(universe) {
+                    let sig = (c.1).0;
                     let mqs: Vec<_> = reuse_candidates
                         .iter()
                         .map(|c| {
-                            (c.2, uid.clone())
+                            (sig, uid.clone())
                         })
                         .collect();
 
                     mir_queries.extend(mqs);
                 }
             });
-=======
-            let mir_queries: Vec<MirQuery> = reuse_candidates
-                .iter()
-                .map(|c| {
-                    let sig = (c.1).0;
-                    self.query_graphs[&sig].1.clone()
-                })
-                .collect();
->>>>>>> 84e01c70
 
             return (qg, QueryGraphReuse::ExtendExisting(mir_queries));
         } else {
