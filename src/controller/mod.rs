--- conflicted
+++ resolved
@@ -95,19 +95,6 @@
     pub nonce: u64,
 }
 
-<<<<<<< HEAD
-#[derive(Clone, Debug, Serialize, Deserialize)]
-struct ControllerConfig {
-    sharding: Option<usize>,
-    partial_enabled: bool,
-    domain_config: DomainConfig,
-    persistence: PersistenceParameters,
-    heartbeat_every: Duration,
-    healthcheck_every: Duration,
-    local_workers: usize,
-    nworkers: usize,
-    nreaders: usize,
-=======
 #[derive(Clone, Serialize, Deserialize)]
 pub(crate) struct ControllerConfig {
     pub sharding: Option<usize>,
@@ -119,7 +106,6 @@
     pub local_workers: usize,
     pub nworkers: usize,
     pub nreaders: usize,
->>>>>>> 1e4ee39a
 }
 impl Default for ControllerConfig {
     fn default() -> Self {
@@ -147,23 +133,15 @@
     }
 }
 
-<<<<<<< HEAD
-#[derive(Clone, Debug, Serialize, Deserialize)]
-pub struct ControllerState {
-    config: ControllerConfig,
-    epoch: Epoch,
-    snapshot_id: u64,
-    recipe: (), // TODO: store all relevant state here.
-=======
 #[derive(Clone, Serialize, Deserialize)]
 pub(crate) struct ControllerState {
     pub config: ControllerConfig,
     pub epoch: Epoch,
+    pub snapshot_id: u64,
     pub recipe: (), // TODO: store all relevant state here.
->>>>>>> 1e4ee39a
-}
-
-pub enum ControlEvent {
+}
+
+pub(crate) enum ControlEvent {
     ControllerMessage(CoordinationMessage),
     ExternalRequest(
         Method,
